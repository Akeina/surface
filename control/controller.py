"""

Controller is used to read and process game pad input.

** Functionality **

By importing the module you gain access to the class 'Controller', and some additional functions.

You should create an instance of it and use the 'init' function to start reading the input. The class will automatically
read all controller events and dispatch them to corresponding fields as well as update the data manager if needed.

You should modify the `__init__` function to change any functionality of the class.

** Constants and other values **

The class lets you access the controller's state through multiple fields. A complete list is as follows:

* Axis (ints) *

    left_axis_x
    left_axis_y
    right_axis_x
    right_axis_y

* Triggers (ints) *

    left_trigger
    right_trigger

* Hat (ints) *

    hat_y
    hat_x

* Buttons (booleans) *

    button_A
    button_B
    button_X
    button_Y
    button_LB
    button_RB
    button_left_stick
    button_right_stick
    button_select
    button_start

In addition, you can change the constant values of axis' and triggers' min/max, to adjust the expected output values. To
update the data manager, adjust the '_data_manager_map' dictionary, where each key is the value to be set, and each
value corresponds to the property.

On top of acquiring the information about the controller, PWM outputs are provided. Precisely:

* Thrusters *

    thruster_fp
    thruster_fs
    thruster_ap
    thruster_as
    thruster_tfp
    thruster_tfs
    thruster_tap
    thruster_tas

* Motors *

    motor_arm
    motor_gripper

* Light *

    light_brightness

To change their behaviour, you should modify functions like '_register_thrusters', and all its sub-functions.

** Example **

To create a controller object, call:

    controller = Controller()

To start reading input, call:

    controller.init()

** Author **

Kacper Florianski

** Extended by **

Pawel Czaplewski

"""

import communication.data_manager as dm
from threading import Thread
from inputs import devices
from time import time
from numba import jit


@jit
def normalise(value, current_min, current_max, intended_min, intended_max):
    """

    Function used to normalise a value to fit within a given range, knowing its actual range. MinMax normalisation.

    :param value: Value to be normalised
    :param current_min: The actual minimum of the value
    :param current_max: The actual maximum of the value
    :param intended_min: The expected minimum of the value
    :param intended_max: The expected maximum of the value
    :return: Normalised value

    """

    return int(intended_min + (value - current_min) * (intended_max - intended_min) / (current_max - current_min))


class Controller:

    def __init__(self):
        """

        Function used to initialise the controller.

        ** Modifications **

            1. Modify the '_axis_max' and '_axis_min' constants to specify the expected axis values.

            2. Modify the '_trigger_max' and '_trigger_min' constants to specify the expected trigger values.

            3. Modify the '_SENSITIVITY' constant to specify how sensitive should the values setting be.

            4. Modify the value in '_button_sensitivity' to specify the quickly should the buttons change the values.

            5. Modify the '_data_manager_map' dictionary to synchronise the controller with the data manager.

            6. Modify the '_UPDATE_DELAY' constant to specify the read delay from the controller.

        """

        # Fetch the hardware reference via inputs
        try:
            self._controller = devices.gamepads[0]
        except IndexError:
            print("No game controllers detected.")
            return

        # Initialise the threads
        self._data_thread = Thread(target=self._update_data)
        self._controller_thread = Thread(target=self._read)

        # Initialise the axis hardware values
        self._AXIS_MAX = 32767
        self._AXIS_MIN = -32768

        # Initialise the axis goal values
        self._axis_max = 1900
        self._axis_min = 1100

        # Initialise the axis hardware values
        self._TRIGGER_MAX = 255
        self._TRIGGER_MIN = 0

        # Initialise the axis goal values
        self._trigger_max = 1900
        self._trigger_min = 1500

        # Declare the sensitivity level (when to update the axis value), smaller value for higher sensitivity
        self._SENSITIVITY = 100

        # Initialise the axis information
        self._left_axis_x = 0
        self._left_axis_y = 0
        self._right_axis_x = 0
        self._right_axis_y = 0

        # Initialise the triggers information
        self._left_trigger = 0
        self._right_trigger = 0

        # Initialise the hat information
        self._hat_y = 0
        self._hat_x = 0

        # Initialise the idle value (default PWM output)
        self._idle = normalise(0, self._AXIS_MIN, self._AXIS_MAX, self._axis_min, self._axis_max)

        # Initialise the button sensitivity (higher value for bigger PWM values' changes)
        self._button_sensitivity = min(400, self._axis_max - self._idle)

        # Initialise the buttons information
        self.button_A = False
        self.button_B = False
        self.button_X = False
        self.button_Y = False
        self.button_LB = False
        self.button_RB = False
        self.button_left_stick = False
        self.button_right_stick = False
        self.button_select = False
        self.button_start = False

        # Initialise the event to attribute mapping
        self._dispatch_map = {
            "ABS_X": "left_axis_x",
            "ABS_Y": "left_axis_y",
            "ABS_RX": "right_axis_x",
            "ABS_RY": "right_axis_y",
            "ABS_Z": "left_trigger",
            "ABS_RZ": "right_trigger",
            "ABS_HAT0X": "hat_x",
            "ABS_HAT0Y": "hat_y",
            "BTN_SOUTH": "button_A",
            "BTN_EAST": "button_B",
            "BTN_WEST": "button_X",
            "BTN_NORTH": "button_Y",
            "BTN_TL": "button_LB",
            "BTN_TR": "button_RB",
            "BTN_THUMBL": "button_left_stick",
            "BTN_THUMBR": "button_right_stick",
            "BTN_START": "button_select",
            "BTN_SELECT": "button_start"
        }

        # Initialise the data manager key to attribute mapping
        self._data_manager_map = {
            "lax": "left_axis_x",
            "lay": "left_axis_y",
            "rax": "right_axis_x",
            "ray": "right_axis_y",
            "lt": "left_trigger",
            "rt": "right_trigger",
            "hx": "hat_x",
            "hy": "hat_y",
        }

        # Register thrusters, motors and the light
        self._register_thrusters()
        self._register_motors()
        self._register_light()

        # Create a separate set of the data manager keys, for performance reasons
        self._data_manager_keys = set(self._data_manager_map.keys()).copy()

        # Create a separate dict to remember the last state of the values and avoid updating the cache unnecessarily
        self._data_manager_last_saved = dict()

        # Update the initial values
        self._tick_update_data()

        # Initialise the cache delay (to slow down with writing the data)
        self._UPDATE_DELAY = 0.025

    @property
    def left_axis_x(self):
        return normalise(self._left_axis_x, self._AXIS_MIN, self._AXIS_MAX, self._axis_min, self._axis_max)

    @left_axis_x.setter
    def left_axis_x(self, value):
        if value == self._AXIS_MAX or value == self._AXIS_MIN or abs(self._left_axis_x - value) >= self._SENSITIVITY:
            self._left_axis_x = value

    @property
    def left_axis_y(self):
        return normalise(self._left_axis_y, self._AXIS_MIN, self._AXIS_MAX, self._axis_min, self._axis_max)

    @left_axis_y.setter
    def left_axis_y(self, value):
        if value == self._AXIS_MAX or value == self._AXIS_MIN or abs(self._left_axis_y - value) >= self._SENSITIVITY:
            self._left_axis_y = value

    @property
    def right_axis_x(self):
        return normalise(self._right_axis_x, self._AXIS_MIN, self._AXIS_MAX, self._axis_min, self._axis_max)

    @right_axis_x.setter
    def right_axis_x(self, value):
        if value == self._AXIS_MAX or value == self._AXIS_MIN or abs(self._right_axis_x - value) >= self._SENSITIVITY:
            self._right_axis_x = value

    @property
    def right_axis_y(self):
        return normalise(self._right_axis_y, self._AXIS_MIN, self._AXIS_MAX, self._axis_min, self._axis_max)

    @right_axis_y.setter
    def right_axis_y(self, value):
        if value == self._AXIS_MAX or value == self._AXIS_MIN or abs(self._right_axis_y - value) >= self._SENSITIVITY:
            self._right_axis_y = value

    @property
    def left_trigger(self):
        return normalise(self._left_trigger, self._TRIGGER_MIN, self._TRIGGER_MAX,
                         self._trigger_min, 2 * self._trigger_min - self._trigger_max)

    @left_trigger.setter
    def left_trigger(self, value):
        self._left_trigger = value

    @property
    def right_trigger(self):
        return normalise(self._right_trigger, self._TRIGGER_MIN, self._TRIGGER_MAX, self._trigger_min,
                         self._trigger_max)

    @right_trigger.setter
    def right_trigger(self, value):
        self._right_trigger = value

    @property
    def hat_x(self):
        return self._hat_x

    @hat_x.setter
    def hat_x(self, value):
        self._hat_x = value

    @property
    def hat_y(self):
        return self._hat_y

    @hat_y.setter
    def hat_y(self, value):
        self._hat_y = value * (-1)

    def _dispatch_event(self, event):
        """

        Function used to dispatch each controller event into its corresponding value.

        :param event: Controller event

        """

        # Check if a registered event was passed
        if event.code in self._dispatch_map:

            # Update the corresponding value
            self.__setattr__(self._dispatch_map[event.code], event.state)

    def _tick_update_data(self):
        """

        Function used to update the data manager.

        """

        # Iterate over all keys that should be updated (use copy of the set to avoid runtime concurrency errors)
        for key in self._data_manager_keys:

            # Fetch the current attribute's value
            value = self.__getattribute__(self._data_manager_map[key])

            # Check if the last saved value and the current reading mismatch
            if key not in self._data_manager_last_saved or self._data_manager_last_saved[key] != value:

                # Update the corresponding values
                dm.set_data(**{key: value})
                self._data_manager_last_saved[key] = value

    def _update_data(self):
        """

        Function used to periodically update the data manager.

        """

        # Initialise the time counter
        timer = time()

        # Keep updating the data
        while True:

            # Update the data if enough time passed
            if time() - timer > self._UPDATE_DELAY:
                self._tick_update_data()
                timer = time()

    def _read(self):
        """

        Function used to read an event from the controller and dispatch it accordingly.

        """

        # Keep reading the input
        while True:

            # Get the current event
            event = self._controller.read()[0]

            # Distribute the event to a corresponding field
            self._dispatch_event(event)

    def _register_thrusters(self):
        """

        Function used to associate thruster values with the controller.

        You should modify each sub-function to change how the values are calculated.

        """

        # Create custom functions to update the thrusters
        def _update_thruster_fp(self):
            if self.right_trigger != self._idle:
                return self.right_trigger
            elif self.left_trigger != self._idle:
                return self.left_trigger
            elif self.right_axis_x != self._idle:
                return self.right_axis_x
            elif self.button_X:
                return self._idle - self._button_sensitivity
            elif self.button_Y:
                return self._idle + self._button_sensitivity
            else:
                return self._idle

        def _update_thruster_fs(self):
            if self.right_trigger != self._idle:
                return self.right_trigger
            elif self.left_trigger != self._idle:
                return self.left_trigger
            elif self.right_axis_x != self._idle:
                return 2 * self._idle - self.right_axis_x
            elif self.button_X:
                return self._idle + self._button_sensitivity
            elif self.button_Y:
                return self._idle - self._button_sensitivity
            else:
                return self._idle

        def _update_thruster_ap(self):

            if self.right_axis_x != self._idle:
                return self.right_axis_x
            elif self.right_trigger != self._idle:
                return self.right_trigger
            elif self.left_trigger != self._idle:
                return self.left_trigger
            elif self.button_X:
                return self._idle + self._button_sensitivity
            elif self.button_Y:
                return self._idle - self._button_sensitivity
            else:
                return self._idle

        def _update_thruster_as(self):
            if self.right_axis_x != self._idle:
                return 2 * self._idle - self.right_axis_x
            elif self.right_trigger != self._idle:
                return self.right_trigger
            elif self.left_trigger != self._idle:
                return self.left_trigger
            elif self.button_X:
                return self._idle - self._button_sensitivity
            elif self.button_Y:
                return self._idle + self._button_sensitivity
            else:
                return self._idle

        def _update_thruster_tfp(self):
            if self.button_RB:
                return self._idle + self._button_sensitivity
            elif self.button_LB:
                return self._idle - self._button_sensitivity
            elif self.left_axis_y != self._idle:
                return self.left_axis_y
            elif self.left_axis_x != self._idle:
                return self.left_axis_x
            else:
                return self._idle

        def _update_thruster_tfs(self):
            if self.button_RB:
                return self._idle + self._button_sensitivity
            elif self.button_LB:
                return self._idle - self._button_sensitivity
            elif self.left_axis_y != self._idle:
                return self.left_axis_y
            elif self.left_axis_x != self._idle:
                return 2 * self._idle - self.left_axis_x
            else:
                return self._idle

        def _update_thruster_tap(self):
            if self.button_RB:
                return self._idle + self._button_sensitivity
            elif self.button_LB:
                return self._idle - self._button_sensitivity
            elif self.left_axis_y != self._idle:
                return 2 * self._idle - self.left_axis_y
            elif self.left_axis_x != self._idle:
                return self.left_axis_x
            else:
                return self._idle

        def _update_thruster_tas(self):
            if self.button_RB:
                return self._idle + self._button_sensitivity
            elif self.button_LB:
                return self._idle - self._button_sensitivity
            elif self.left_axis_y != self._idle:
                return 2 * self._idle - self.left_axis_y
            elif self.left_axis_x != self._idle:
                return 2 * self._idle - self.left_axis_x
            else:
                return self._idle

        # Register the thrusters as the properties
        self.__class__.thruster_fp = property(_update_thruster_fp)
        self.__class__.thruster_fs = property(_update_thruster_fs)
        self.__class__.thruster_ap = property(_update_thruster_ap)
        self.__class__.thruster_as = property(_update_thruster_as)
        self.__class__.thruster_tfp = property(_update_thruster_tfp)
        self.__class__.thruster_tfs = property(_update_thruster_tfs)
        self.__class__.thruster_tap = property(_update_thruster_tap)
        self.__class__.thruster_tas = property(_update_thruster_tas)

        # Update the data manager with the new properties
        self._data_manager_map["Thr_FP"] = "thruster_fp"
        self._data_manager_map["Thr_FS"] = "thruster_fs"
        self._data_manager_map["Thr_AP"] = "thruster_ap"
        self._data_manager_map["Thr_AS"] = "thruster_as"
        self._data_manager_map["Thr_TFP"] = "thruster_tfp"
        self._data_manager_map["Thr_TFS"] = "thruster_tfs"
        self._data_manager_map["Thr_TAP"] = "thruster_tap"
        self._data_manager_map["Thr_TAS"] = "thruster_tas"

    def _register_motors(self):
        """

        Function used to associate motor values with the controller.

        You should modify each sub-function to change how the values are calculated.

        """

<<<<<<< HEAD
        # Create custom functions to update the motors
        def _update_arm(self):
            return self._idle + self.hat_x * self._button_sensitivity
=======
        # Initialise the servo motor position tracking and its rotation speed
        self._arm_servo = 1500
        self._arm_servo_speed = 20

        # Create custom functions to update the motors
        def _update_arm(self):
            if self.hat_x == 1 and self._arm_servo + self._arm_servo_speed <= self._axis_max:
                self._arm_servo += self._arm_servo_speed
            elif self.hat_x == -1 and self._arm_servo - self._arm_servo_speed >= self._axis_min:
                self._arm_servo -= self._arm_servo_speed
            return self._arm_servo
>>>>>>> 109f6985

        def _update_gripper(self):
            return self._idle + self.hat_y * self._button_sensitivity

        def _update_box(self):
            if self.button_left_stick:
                return self._idle - self._button_sensitivity
            elif self.button_right_stick:
                return self._idle + self._button_sensitivity
            else:
                return self._idle

        # Register the thrusters as the properties
        self.__class__.motor_arm = property(_update_arm)
        self.__class__.motor_gripper = property(_update_gripper)
        self.__class__.motor_box = property(_update_box)

        # Update the data manager with the new properties
        self._data_manager_map["Mot_R"] = "motor_arm"
        self._data_manager_map["Mot_G"] = "motor_gripper"
        self._data_manager_map["Mot_F"] = "motor_box"

    def _register_light(self):
        """

        Function used to associate light values with the controller.

        You should modify each sub-function to change how the values are calculated.

        """

        # Initialise the LED brightness tracking and its illumination change speed
        self._lamp_brightness = 1100
        self._lamp_speed = 50

        # Create custom functions to update the thrusters
        def _update_brightness(self):
            if self.button_B and self._lamp_brightness + self._lamp_speed <= self._axis_max:
                self._lamp_brightness += self._lamp_speed
            elif self.button_A and self._lamp_brightness - self._lamp_speed >= self._axis_min:
                self._lamp_brightness -= self._lamp_speed
            return self._lamp_brightness

        # Register the thrusters as the properties
        self.__class__.light_brightness = property(_update_brightness)

        # Update the data manager with the new properties
        self._data_manager_map["LED_M"] = "light_brightness"

    def init(self):
        """

        Function used to initialise the controller (start reading)

        """

        # Check if the controller was correctly created
        if not hasattr(self, "_controller"):
            print("Controller initialisation error detected.")

        # Start the threads (to not block the main execution) with event dispatching and data updating
        else:
            self._data_thread.start()
            self._controller_thread.start()
            print("Controller initialised.")

    def __str__(self):
        return "\n".join([
            "Left axis: ({}, {})".format(self.left_axis_x, self.left_axis_y),
            "Right axis: ({}, {})".format(self.right_axis_x, self.right_axis_y),
            "Hat: ({}, {})".format(self.hat_x, self.hat_y),
            "Triggers: LT: {}, RT: {}".format(self.left_trigger, self.right_trigger),
            "Buttons: A: {}, B: {}, X: {}, Y: {}".format(self.button_A, self.button_B, self.button_X, self.button_Y),
            "Buttons: Left stick: {}, Right stick: {}, LB: {}, RB: {}"
                .format(self.button_left_stick, self.button_right_stick, self.button_LB, self.button_RB),
            "Buttons: Select: {}, Start: {}".format(self.button_select, self.button_start)
        ])<|MERGE_RESOLUTION|>--- conflicted
+++ resolved
@@ -537,23 +537,9 @@
 
         """
 
-<<<<<<< HEAD
         # Create custom functions to update the motors
         def _update_arm(self):
             return self._idle + self.hat_x * self._button_sensitivity
-=======
-        # Initialise the servo motor position tracking and its rotation speed
-        self._arm_servo = 1500
-        self._arm_servo_speed = 20
-
-        # Create custom functions to update the motors
-        def _update_arm(self):
-            if self.hat_x == 1 and self._arm_servo + self._arm_servo_speed <= self._axis_max:
-                self._arm_servo += self._arm_servo_speed
-            elif self.hat_x == -1 and self._arm_servo - self._arm_servo_speed >= self._axis_min:
-                self._arm_servo -= self._arm_servo_speed
-            return self._arm_servo
->>>>>>> 109f6985
 
         def _update_gripper(self):
             return self._idle + self.hat_y * self._button_sensitivity
